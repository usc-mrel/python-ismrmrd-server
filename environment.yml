--- conflicted
+++ resolved
@@ -15,12 +15,9 @@
   - pynetdicom=2.0.2     # used by dicom2mrd.py to parse DICOM data
   - numpy=1.26.0
   - git=2.30.2
-<<<<<<< HEAD
   - dos2unix=7.4.1       # For fixing line ending issues from Windows
   - cupy
   - pip
   - pip:
     - sigpy==0.1.26
-=======
-  - dos2unix=7.4.2       # For fixing line ending issues from Windows
->>>>>>> ac2e4202
+  - dos2unix=7.4.2       # For fixing line ending issues from Windows